--- conflicted
+++ resolved
@@ -321,10 +321,7 @@
                     }
                     .help("Toggle sidebar")
                     
-<<<<<<< HEAD
-=======
                     // Jupyter Server Status Indicator
->>>>>>> 397ef0cf
                     Button(action: {
                         checkJupyterServerStatus()
                     }) {
@@ -357,10 +354,7 @@
                     }
                     .help("Jupyter Server: \(defaultJupyterURL)\nTap to check status")
                     
-<<<<<<< HEAD
-=======
                     // Project action buttons
->>>>>>> 397ef0cf
                     Button(action: {
                         sheetManager.presentSheet(.workspaceDialog)
                     }) {
