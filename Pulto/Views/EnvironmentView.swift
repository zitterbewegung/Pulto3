--- conflicted
+++ resolved
@@ -267,7 +267,6 @@
                                             }
                                         )
                                     }
-<<<<<<< HEAD
                                 }
                                 .padding(.horizontal, 12)
                             }
@@ -286,31 +285,9 @@
                                     Text("Create a new project to get started")
                                         .font(.subheadline)
                                         .foregroundStyle(.secondary)
-=======
->>>>>>> 31461d58
                                 }
                                 .padding(.horizontal, 12)
                             }
-<<<<<<< HEAD
-=======
-                        } else {
-                            // Show placeholder when no recent projects exist
-                            VStack(spacing: 16) {
-                                Image(systemName: "folder.badge.questionmark")
-                                    .font(.system(size: 48))
-                                    .foregroundStyle(.secondary)
-                                
-                                VStack(spacing: 8) {
-                                    Text("No Recent Projects")
-                                        .font(.title2)
-                                        .fontWeight(.semibold)
-                                    
-                                    Text("Create a new project to get started")
-                                        .font(.subheadline)
-                                        .foregroundStyle(.secondary)
-                                }
-                            }
->>>>>>> 31461d58
                             .frame(maxWidth: .infinity, maxHeight: .infinity)
                             .padding()
                             .glassBackgroundEffect(in: RoundedRectangle(cornerRadius: 16))
@@ -2208,7 +2185,7 @@
             Text(text)
                 .font(.subheadline)
         }
-<<<<<<< HEAD
+
         .padding()
         .background(color.opacity(0.1))
         .clipShape(RoundedRectangle(cornerRadius: 8))
@@ -2442,8 +2419,7 @@
             }
         }
         .frame(width: 700, height: 600)
-=======
->>>>>>> 31461d58
+
     }
 }
 
